--- conflicted
+++ resolved
@@ -257,11 +257,7 @@
     write(hdata, "fluxes_sat", fluxes_sat)
     write(hdata, "redshift_cen", sources.redshift_cen)
     write(hdata, "redshift_sat", sources.redshift_sat)
-<<<<<<< HEAD
-    colat_cen , lon_cen = Healpix.pix2ang(m.res  , sources.hp_ind_cen)
-=======
     """colat_cen , lon_cen = Healpix.pix2ang(m.res  , sources.hp_ind_cen)
->>>>>>> 1b4a7240
     colat_sat , lon_sat = Healpix.pix2ang(m.res , sources.hp_ind_sat)
     write(hdata, "LON_cen", lon_cen)
     write(hdata, "LON_sat", lon_sat)
